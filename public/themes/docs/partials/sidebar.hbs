{{!-- Documentation Sidebar Navigation --}}
<nav 
<<<<<<< HEAD
  class="sidebar fixed left-0 top-0 vh-100 overflow-y-auto z-3 dn db-l"
  style="width: var(--sidebar-width); background-color: var(--color-sidebar); margin-top:60px;"
=======
  class="sidebar"
  :class="sidebarOpen ? 'mobile-open' : ''"
>>>>>>> 7e5a7e6c
>
  {{!-- Close button for mobile --}}
  <button 
    class="sidebar-close"
    @click="sidebarOpen = false"
    aria-label="Close navigation"
  >
    <svg width="20" height="20" fill="currentColor" viewBox="0 0 20 20">
      <path fill-rule="evenodd" d="M4.293 4.293a1 1 0 011.414 0L10 8.586l4.293-4.293a1 1 0 111.414 1.414L11.414 10l4.293 4.293a1 1 0 01-1.414 1.414L10 11.414l-4.293 4.293a1 1 0 01-1.414-1.414L8.586 10 4.293 5.707a1 1 0 010-1.414z" clip-rule="evenodd"></path>
    </svg>
  </button>

  {{!-- Navigation tree --}}
  <div class="pa3">
    {{#each navLinks}}
      {{#if this.children}}
        {{!-- Parent item with children --}}
        <div class="mb2">
          <div class="flex items-center justify-between pa1 br2 hover-bg-black-05">
            <a 
              href="{{this.href}}" 
              class="flex-auto link color-inherit no-underline b f5"
              :class="isActive('{{this.href}}') ? 'nav-active' : ''"
              @click="sidebarOpen = false"
            >
              {{this.label}}
            </a>
            <button
              class="bn bg-transparent pointer br2 hover-bg-black-10 transition-transform"
              :class="expandedSections.includes('{{@index}}') ? 'nav-toggle-expanded' : ''"
              @click="toggleSection('{{@index}}')"
              type="button"
              aria-label="Toggle {{this.label}} submenu"
            >
              <svg class="w1 h1" fill="currentColor" viewBox="0 0 20 20">
                <path fill-rule="evenodd" d="M7.293 14.707a1 1 0 010-1.414L10.586 10 7.293 6.707a1 1 0 111.414-1.414l4 4a1 1 0 010 1.414l-4 4a1 1 0 01-1.414 0z" clip-rule="evenodd"></path>
              </svg>
            </button>
          </div>
          
          {{!-- Children --}}
          <div 
            class="ml2 bl bw2 b--transparent"
            x-show="expandedSections.includes('{{@index}}')"
            x-transition:enter="transition ease-out duration-200"
            x-transition:enter-start="opacity-0 -translate-y-1"
            x-transition:enter-end="opacity-100 translate-y-0"
            x-transition:leave="transition ease-in duration-150"
            x-transition:leave-start="opacity-100 translate-y-0"
            x-transition:leave-end="opacity-0 -translate-y-1"
            style="border-color: var(--color-borders);"
          >
            {{#each this.children}}
            <a 
              href="{{this.href}}" 
              class="db pv1 pl2 link color-inherit no-underline hover-bg-black-05 br2 f5 mb1"
              :class="isActive('{{this.href}}') ? 'nav-active' : ''"
              @click="sidebarOpen = false"
            >
              {{this.label}}
            </a>
            {{/each}}
          </div>
        </div>
      {{else}}
        {{!-- Single item without children --}}
        <div class="mb2">
          <a 
            href="{{this.href}}" 
            class="db pa1 b link color-inherit no-underline hover-bg-black-05 br2 f5"
            :class="isActive('{{this.href}}') ? 'nav-active' : ''"
            @click="sidebarOpen = false"
          >
            {{this.label}}
          </a>
        </div>
      {{/if}}
    {{/each}}
  </div>
</nav>

{{!-- Mobile backdrop --}}
<div 
  class="mobile-backdrop"
  :class="sidebarOpen ? 'active' : ''"
  x-show="sidebarOpen"
  @click="sidebarOpen = false"
  x-transition:enter="transition ease-out duration-300"
  x-transition:enter-start="opacity-0"
  x-transition:enter-end="opacity-100"
  x-transition:leave="transition ease-in duration-200"
  x-transition:leave-start="opacity-100"
  x-transition:leave-end="opacity-0"
></div><|MERGE_RESOLUTION|>--- conflicted
+++ resolved
@@ -1,12 +1,7 @@
 {{!-- Documentation Sidebar Navigation --}}
 <nav 
-<<<<<<< HEAD
-  class="sidebar fixed left-0 top-0 vh-100 overflow-y-auto z-3 dn db-l"
-  style="width: var(--sidebar-width); background-color: var(--color-sidebar); margin-top:60px;"
-=======
   class="sidebar"
   :class="sidebarOpen ? 'mobile-open' : ''"
->>>>>>> 7e5a7e6c
 >
   {{!-- Close button for mobile --}}
   <button 
